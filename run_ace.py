import os
import sys
import copy
import dataclasses
import datetime
import logging
from argparse import ArgumentParser

from collections.abc import Mapping, Sequence
from typing import Literal

import dacite
import pickle
import numpy as np
import torch
import xarray as xr
from xarray.coding.times import CFDatetimeCoder

from fme.core.ocean_derived_variables import sea_ice_fraction

sys.path.append('/home/a/antonio/repos/ace')

import fme
import fme.core.logging_utils as logging_utils
from fme.ace.aggregator.inference import InferenceAggregatorConfig
from fme.ace.data_loading.batch_data import BatchData, PrognosticState
from fme.ace.data_loading.getters import get_forcing_data
from fme.ace.data_loading.perturbation import PerturbationSelector
from fme.ace.data_loading.inference import (
    ExplicitIndices,
    ForcingDataLoaderConfig,
    InferenceInitialConditionIndices,
    TimestampList,
)
from fme.ace.inference.data_writer import DataWriterConfig, DataWriter, PairedDataWriter
from fme.ace.inference.data_writer.dataset_metadata import DatasetMetadata
from fme.ace.stepper import (
    Stepper,
    StepperOverrideConfig,
    load_stepper,
    load_stepper_config,
)
from fme.ace.stepper.single_module import StepperConfig
from fme.core.cli import prepare_config, prepare_directory
from fme.core.dataset.data_typing import VariableMetadata
from fme.core.dataset_info import IncompatibleDatasetInfo
from fme.core.dicts import to_flat_dict
from fme.core.generics.inference import get_record_to_wandb, run_inference
from fme.core.logging_utils import LoggingConfig
from fme.core.timing import GlobalTimer

from fme.ace.inference.evaluator import resolve_variable_metadata, validate_time_coarsen_config

StartIndices = InferenceInitialConditionIndices | ExplicitIndices | TimestampList

@dataclasses.dataclass
class InitialConditionConfig:
    """
    Configuration for initial conditions.

    .. note::
        The data specified under path should contain a time dimension of at least
        length 1. If multiple times are present in the dataset specified by ``path``,
        the inference will start an ensemble simulation using each IC along a
        leading sample dimension. Specific times can be selected from the dataset
        by using ``start_indices``.

    Parameters:
        path: The path to the initial conditions dataset.
        engine: The engine used to open the dataset.
        start_indices: optional specification of the subset of
            initial conditions to use.
    """

    path: str
    engine: Literal["netcdf4", "h5netcdf", "zarr"] = "netcdf4"
    start_indices: StartIndices | None = None

    def get_dataset(self) -> xr.Dataset:
        ds = xr.open_dataset(
            self.path,
            engine=self.engine,
            decode_times=CFDatetimeCoder(use_cftime=True),
            decode_timedelta=False,
        )
        return self._subselect_initial_conditions(ds)

    def _subselect_initial_conditions(self, ds: xr.Dataset) -> xr.Dataset:
        if self.start_indices is None:
            ic_indices = slice(None, None)
        elif isinstance(self.start_indices, TimestampList):
            time_index = xr.CFTimeIndex(ds.time.values)
            ic_indices = self.start_indices.as_indices(time_index)
        else:
            ic_indices = self.start_indices.as_indices()
        # time is a required variable but not necessarily a dimension
        sample_dim_name = ds.time.dims[0]
        return ds.isel({sample_dim_name: ic_indices})
    
def get_initial_condition(
    ds: xr.Dataset, prognostic_names: Sequence[str]
) -> PrognosticState:
    """Given a dataset, extract a mapping of variables to tensors.
    and the time coordinate corresponding to the initial conditions.

    Args:
        ds: Dataset containing initial condition data. Must include prognostic_names
            as variables, and they must each have shape (n_samples, n_lat, n_lon).
            Dataset must also include a 'time' variable with length n_samples.
        prognostic_names: Names of prognostic variables to extract from the dataset.

    Returns:
        The initial condition and the time coordinate.
    """
    initial_condition = {}
    for name in prognostic_names:
        if len(ds[name].shape) != 3:
            raise ValueError(
                f"Initial condition variables {name} must have shape "
                f"(n_samples, n_lat, n_lon). Got shape {ds[name].shape}."
            )
        n_samples = ds[name].shape[0]
        initial_condition[name] = torch.tensor(ds[name].values).unsqueeze(dim=1)
    if "time" not in ds:
        raise ValueError("Initial condition dataset must have a 'time' variable.")
    initial_times = xr.DataArray(
        data=ds.time.values[:, None],
        dims=["sample", "time"],
    )
    if initial_times.shape[0] != n_samples:
        raise ValueError(
            "Length of 'time' variable must match first dimension of variables "
            f"in initial condition dataset. Got {initial_times.shape[0]} "
            f"and {n_samples}."
        )

    batch_data = BatchData.new_on_cpu(
        data=initial_condition,
        time=initial_times,
        horizontal_dims=["lat", "lon"],
    )
    return batch_data.get_start(prognostic_names, n_ic_timesteps=1)


@dataclasses.dataclass
class InferenceConfig:
    """
    Configuration for running inference.

    Parameters:
        experiment_dir: Directory to save results to.
        n_forward_steps: Number of steps to run the model forward for.
        checkpoint_path: Path to stepper checkpoint to load.
        logging: Configuration for logging.
        initial_condition: Configuration for initial condition data.
        forcing_loader: Configuration for forcing data.
        forward_steps_in_memory: Number of forward steps to complete in memory
            at a time.
        data_writer: Configuration for data writers.
        aggregator: Configuration for inference aggregator.
        stepper_override: Configuration for overriding select stepper configuration
            options at inference time (optional).
        allow_incompatible_dataset: If True, allow the dataset used for inference
            to be incompatible with the dataset used for stepper training. This should
            be used with caution, as it may allow the stepper to make scientifically
            invalid predictions, but it can allow running inference with incorrectly
            formatted or missing grid information.
    """

    experiment_dir: str
    logging_dir: str
    n_forward_steps: int
    checkpoint_path: str
    logging: LoggingConfig
    initial_condition: InitialConditionConfig
    forcing_loader: ForcingDataLoaderConfig
    forward_steps_in_memory: int = 10
    data_writer: DataWriterConfig = dataclasses.field(
        default_factory=lambda: DataWriterConfig()
    )
    aggregator: InferenceAggregatorConfig = dataclasses.field(
        default_factory=lambda: InferenceAggregatorConfig()
    )
    stepper_override: StepperOverrideConfig | None = None
    allow_incompatible_dataset: bool = False

    def __post_init__(self):
        if self.data_writer.time_coarsen is not None:
            validate_time_coarsen_config(
                self.data_writer.time_coarsen,
                self.forward_steps_in_memory,
                self.n_forward_steps,
            )

    def configure_logging(self, log_filename: str):
        self.logging.configure_logging(self.experiment_dir, log_filename)

    def configure_wandb(
        self, env_vars: dict | None = None, resumable: bool = False, **kwargs
    ):
        config = to_flat_dict(dataclasses.asdict(self))
        self.logging.configure_wandb(
            config=config, env_vars=env_vars, resumable=resumable, **kwargs
        )

    def load_stepper(self) -> Stepper:
        logging.info(f"Loading trained model checkpoint from {self.checkpoint_path}")
        return load_stepper(self.checkpoint_path, self.stepper_override)

    def load_stepper_config(self) -> StepperConfig:
        logging.info(f"Loading trained model checkpoint from {self.checkpoint_path}")
        return load_stepper_config(self.checkpoint_path, self.stepper_override)
    
    def get_data_writer(
            self,
            n_initial_conditions: int,
            timestep: datetime.timedelta,
            coords: Mapping[str, np.ndarray],
            variable_metadata: Mapping[str, VariableMetadata],
        ) -> DataWriter:
            return self.data_writer.build(
                experiment_dir=self.experiment_dir,
                n_initial_conditions=n_initial_conditions,
                n_timesteps=self.n_forward_steps,
                timestep=timestep,
                variable_metadata=variable_metadata,
                coords=coords,
                dataset_metadata=DatasetMetadata.from_env(),
            )
    def get_paired_data_writer(
            self,
            n_initial_conditions: int,
            timestep: datetime.timedelta,
            coords: Mapping[str, np.ndarray],
            variable_metadata: Mapping[str, VariableMetadata],
        ) -> PairedDataWriter:
            return self.data_writer.build(
                experiment_dir=self.experiment_dir,
                n_initial_conditions=n_initial_conditions,
                n_timesteps=self.n_forward_steps,
                timestep=timestep,
                variable_metadata=variable_metadata,
                coords=coords,
                dataset_metadata=DatasetMetadata.from_env(),
            )

if __name__ == '__main__':
    
    parser = ArgumentParser()
    parser.add_argument('--output-dir', type=str, default=None,
                        help="Folder to save to")
    parser.add_argument('--model-name', type=str, default='ace2',
                        help="String to identify model")
    parser.add_argument('--logging-dir', type=str, default=None,
                        help="Folder to save to")
    parser.add_argument('--model-dir', type=str,
                        help="Folder containing model data")
    parser.add_argument('--inference-config', type=str,
                        help="Path to the inference configuration file")
    parser.add_argument('--era5-dir', type=str,
                        help="Folder containing ERA5 data")
    parser.add_argument('--experiment-name', type=str, 
                        help="Identifying name of experiment")
    parser.add_argument('--num-steps-per-initialisation', type=int, required=True,
                        help='Number of autoregressive steps to run for every initialisation date')
    parser.add_argument('--start-datetime', type=str, required=True,
                        help='First target date, in YYYYMMDD-HH format')
    parser.add_argument('--end-datetime', type=str, default=None,
                        help='Final target date, in YYYYMMDD-HH format')
    parser.add_argument('--steps-between-initialisations', type=int, default=1,
                        help='Number of forecast steps between initialisations')
    parser.add_argument('--num-ensemble-members', type=int, default=1,
                        help='Number of ensemble members to use')
    parser.add_argument('--output-levels', type=int, nargs='+', default=[1000,850,500],
                        help="Which pressure levels to write to output. Needs to be a comma separated list, or -1 for all 37 levels.")  
    parser.add_argument('--output-vars', type=str, nargs='+', default=[
                                                                        '2m_temperature', 'total_precipitation_6hr', '10m_v_component_of_wind', 
                                                                        '10m_u_component_of_wind', 'specific_humidity', 'temperature', 'geopotential'
                                                                        ],
                        help="Which variables to write to output. Needs to be a space-separaeted list of values, or 'all' for all variables.")
    parser.add_argument('--save-every-n-steps', default=1, type=int,
                        help='Number of steps between saving outputs')
    parser.add_argument('--sst-input', default=None, choices=['forced', 'coupled'])
    parser.add_argument('--flux-model-path', type=str, default=None)
    parser.add_argument('--flux-data-config', type=str, default=None)
    parser.add_argument('--flux-model-config', type=str, default=None)
    parser.add_argument('--ocean-model-dir', type=str, default=None,
                        help='Directory in which ocean model is running')
    parser.add_argument('--debug', action='store_true')
    args = parser.parse_args()
    
    # Parse datetime arguments
    start_datetime = datetime.datetime.strptime(args.start_datetime, '%Y%m%d-%H')

    if args.end_datetime is not None:
        end_datetime = datetime.datetime.strptime(args.end_datetime, '%Y%m%d-%H')
    else:
        end_datetime = start_datetime
        
    
    config_overrides = [
        f"experiment_dir={os.path.join(args.output_dir, args.experiment_name)}",
        f"experiment_dir={args.logging_dir}",
        "n_forward_steps=" + str(args.num_steps_per_initialisation),
        "checkpoint_path=" + os.path.join(args.model_dir, "ace2_era5_ckpt.tar"),
        "stepper_override.ocean.interpolate=False",
        "initial_condition.path=" + os.path.join(args.model_dir, 'initial_conditions', f"ic_{start_datetime.strftime('%Y%m%d')}.nc"),
        "forcing_loader.dataset.data_path=" + os.path.join(args.model_dir, f"forcing_data_{start_datetime.year}"),
        "forcing_loader.num_data_workers=" + str(2)
        ]
    ocean_config_overrides = []
    if args.sst_input == 'coupled':
        ocean_config_overrides += ["stepper_override.ocean.from_file.router_folder=" + args.ocean_model_dir,
                                   "stepper_override.ocean.from_file.polling_timeout=600",
                                   "stepper_override.ocean.from_file.sea_ice_fraction_name=sea_ice_fraction",
                                   "stepper_override.ocean.from_file.file_prefix=oce2atm",
<<<<<<< HEAD
                                   "stepper_override.ocean.from_file.file_suffix=_ace2_nemo",
                                   "stepper_override.ocean.from_file.grid_file_path=" + os.path.join(args.model_dir, 'grid.nc'),
=======
                                   f"stepper_override.ocean.from_file.file_suffix=_{args.model_name}_nemo",
>>>>>>> 152e5a00
                                   ]

    
    config_overrides += ocean_config_overrides

    config_data = prepare_config(args.inference_config, override=config_overrides)
    config = dacite.from_dict(
        data_class=InferenceConfig,
        data=config_data,
        config=dacite.Config(strict=True),
    )
    # Not sure how to set lists using the dotlist override, so do it manually here
    config.initial_condition.start_indices.times = [start_datetime.strftime("%Y-%m-%dT%H:%M:%S")]
    
    if args.sst_input == 'coupled':
        # IF using coupled setup, we can't look ahead more than one step
        config.forward_steps_in_memory = 1
        
        perturbation_config = {'type': 'from_file', 
                               'config': 
                                   {'data_directory': args.ocean_model_dir,
                                    'file_prefix': 'oce2atm',
                                    'file_suffix': '_ace2_nemo',
                                    'parameter_name_in_file': 'sea_ice_fraction',
                                    'parameter_name': 'sea_ice_fraction',
                                    'polling_timeout': 300,
                                    'file_mask_fraction_name': 'sea_surface_temperature'
                                   }
        }
        
        config.forcing_loader.perturbations.perturbation_list = [dacite.from_dict(data_class=PerturbationSelector, data=perturbation_config, config=dacite.Config(strict=True)).build()]      
    
    prepare_directory(config.experiment_dir, config_data)

    stepper_config = config.load_stepper_config()
    data_requirements = stepper_config.get_forcing_window_data_requirements(
        n_forward_steps=config.forward_steps_in_memory
    )
    logging.info("Loading initial condition data")
    inital_condition_ds = config.initial_condition.get_dataset()

    initial_condition = get_initial_condition(
            inital_condition_ds, stepper_config.prognostic_names
        )

    # 
    stepper = config.load_stepper()
    stepper.set_eval()

    # This wraps around a Torch Data loader, so the best thing might be to construct
    # a different data loader. Or else mock the call to __getitem__ with data loader?
    logging.info("Initializing forcing data loader")
    data = get_forcing_data(
        config=config.forcing_loader,
        total_forward_steps=config.n_forward_steps,
        window_requirements=data_requirements,
        initial_condition=initial_condition,
        surface_temperature_name=stepper.surface_temperature_name,
        ocean_fraction_name=stepper.ocean_fraction_name
    )


    if not config.allow_incompatible_dataset:
        try:
            stepper.training_dataset_info.assert_compatible_with(data.dataset_info)
        except IncompatibleDatasetInfo as err:
            raise IncompatibleDatasetInfo(
                "Inference dataset is not compatible with dataset used for stepper "
                "training. Set allow_incompatible_dataset to True to ignore this "
                f"error. The incompatiblity found was: {str(err)}"
            ) from err

    variable_metadata = resolve_variable_metadata(
        dataset_metadata=data.variable_metadata,
        stepper_metadata=stepper.training_variable_metadata,
        stepper_all_names=stepper_config.all_names,
    )
    dataset_info = data.dataset_info.update_variable_metadata(variable_metadata)

    aggregator = config.aggregator.build(
        dataset_info=dataset_info,
        n_timesteps=config.n_forward_steps + stepper.n_ic_timesteps,
        output_dir=config.experiment_dir,
    )

    if args.output_dir is not None:
        writer = config.get_data_writer(
                n_initial_conditions=1,
                timestep=data.timestep,
                coords=data.coords,
                variable_metadata=variable_metadata,
            )
    else:
        writer = None

    logging.info("Starting inference")
    run_inference(
            predict=stepper.predict_paired,
            data=data,
            writer=writer,
            aggregator=aggregator,
            record_logs=None,
        )
    
    logging.info("Inference complete!")<|MERGE_RESOLUTION|>--- conflicted
+++ resolved
@@ -314,12 +314,8 @@
                                    "stepper_override.ocean.from_file.polling_timeout=600",
                                    "stepper_override.ocean.from_file.sea_ice_fraction_name=sea_ice_fraction",
                                    "stepper_override.ocean.from_file.file_prefix=oce2atm",
-<<<<<<< HEAD
-                                   "stepper_override.ocean.from_file.file_suffix=_ace2_nemo",
                                    "stepper_override.ocean.from_file.grid_file_path=" + os.path.join(args.model_dir, 'grid.nc'),
-=======
                                    f"stepper_override.ocean.from_file.file_suffix=_{args.model_name}_nemo",
->>>>>>> 152e5a00
                                    ]
 
     
