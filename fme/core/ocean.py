--- conflicted
+++ resolved
@@ -167,23 +167,7 @@
         elif self.type == "from_file":
 
             # Write generated data to file for the router to read
-<<<<<<< HEAD
-            flux_dict = {k: gen_data[k].cpu().numpy() for k in ['surface_temperature', 
-                                                                'LHTFLsfc', 
-                                                                'SHTFLsfc', 
-                                                                'DLWRFsfc', 
-                                                                'ULWRFsfc', 
-                                                                'DSWRFsfc', 
-                                                                'USWRFsfc', 
-                                                                'PRATEsfc', 
-                                                                'UGRD10m', 
-                                                                'VGRD10m', 
-                                                                'Q2m', 
-                                                                'TMP2m', 
-                                                                'PRESsfc']}
-=======
             flux_dict = {k: v.cpu().numpy() for k, v in gen_data.items()}
->>>>>>> 98fa9039
             with open(os.path.join(self.router_folder, f"ace2_{(self.timestep_counter + 1) * self.timestep_hrs}h.pkl"), 'wb+') as ofh:
                 pickle.dump(flux_dict, ofh)
 
